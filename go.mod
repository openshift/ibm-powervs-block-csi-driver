module sigs.k8s.io/ibm-powervs-block-csi-driver

go 1.21

require (
	github.com/IBM-Cloud/power-go-client v1.5.9
	github.com/IBM/go-sdk-core/v5 v5.15.3
	github.com/IBM/platform-services-go-sdk v0.59.3
	github.com/container-storage-interface/spec v1.9.0
	github.com/davecgh/go-spew v1.1.1
	github.com/golang/mock v1.6.0
	github.com/kubernetes-csi/csi-test v2.2.0+incompatible
	github.com/onsi/ginkgo/v2 v2.16.0
	github.com/onsi/gomega v1.31.1
	github.com/pkg/errors v0.9.1
	golang.org/x/sys v0.18.0
	google.golang.org/grpc v1.62.1
	gopkg.in/gcfg.v1 v1.2.3
	k8s.io/api v0.29.2
	k8s.io/apimachinery v0.29.2
	k8s.io/client-go v0.29.2
	k8s.io/klog/v2 v2.120.1
	k8s.io/kubernetes v1.29.2
	k8s.io/mount-utils v0.29.2
	k8s.io/pod-security-admission v0.29.2
	k8s.io/utils v0.0.0-20240102154912-e7106e64919e
	sigs.k8s.io/controller-runtime v0.17.2
)

require (
	github.com/NYTimes/gziphandler v1.1.1 // indirect
	github.com/antlr/antlr4/runtime/Go/antlr/v4 v4.0.0-20230305170008-8188dc5388df // indirect
	github.com/asaskevich/govalidator v0.0.0-20230301143203-a9d515a09cc2 // indirect
	github.com/beorn7/perks v1.0.1 // indirect
	github.com/blang/semver/v4 v4.0.0 // indirect
	github.com/cenkalti/backoff/v4 v4.2.1 // indirect
	github.com/cespare/xxhash/v2 v2.2.0 // indirect
	github.com/coreos/go-semver v0.3.1 // indirect
	github.com/coreos/go-systemd/v22 v22.5.0 // indirect
	github.com/distribution/reference v0.5.0 // indirect
	github.com/emicklei/go-restful/v3 v3.11.0 // indirect
	github.com/evanphx/json-patch v5.6.0+incompatible // indirect
	github.com/evanphx/json-patch/v5 v5.8.0 // indirect
	github.com/felixge/httpsnoop v1.0.4 // indirect
	github.com/fsnotify/fsnotify v1.7.0 // indirect
	github.com/gabriel-vasile/mimetype v1.4.3 // indirect
	github.com/go-logr/logr v1.4.1 // indirect
	github.com/go-logr/stdr v1.2.2 // indirect
	github.com/go-logr/zapr v1.3.0 // indirect
	github.com/go-openapi/analysis v0.21.5 // indirect
	github.com/go-openapi/errors v0.21.0 // indirect
	github.com/go-openapi/jsonpointer v0.20.1 // indirect
	github.com/go-openapi/jsonreference v0.20.3 // indirect
	github.com/go-openapi/loads v0.21.3 // indirect
	github.com/go-openapi/runtime v0.26.2 // indirect
	github.com/go-openapi/spec v0.20.12 // indirect
	github.com/go-openapi/strfmt v0.22.1 // indirect
	github.com/go-openapi/swag v0.22.5 // indirect
	github.com/go-openapi/validate v0.22.4 // indirect
	github.com/go-playground/locales v0.14.1 // indirect
	github.com/go-playground/universal-translator v0.18.1 // indirect
	github.com/go-playground/validator/v10 v10.17.0 // indirect
	github.com/go-task/slim-sprig v0.0.0-20230315185526-52ccab3ef572 // indirect
	github.com/gogo/protobuf v1.3.2 // indirect
	github.com/golang/groupcache v0.0.0-20210331224755-41bb18bfe9da // indirect
	github.com/golang/protobuf v1.5.3 // indirect
	github.com/google/cel-go v0.17.7 // indirect
	github.com/google/gnostic-models v0.6.8 // indirect
	github.com/google/go-cmp v0.6.0 // indirect
	github.com/google/gofuzz v1.2.0 // indirect
	github.com/google/pprof v0.0.0-20210720184732-4bb14d4b1be1 // indirect
	github.com/google/uuid v1.6.0 // indirect
	github.com/gorilla/websocket v1.5.0 // indirect
	github.com/grpc-ecosystem/go-grpc-prometheus v1.2.0 // indirect
	github.com/grpc-ecosystem/grpc-gateway/v2 v2.16.0 // indirect
	github.com/hashicorp/go-cleanhttp v0.5.2 // indirect
	github.com/hashicorp/go-retryablehttp v0.7.5 // indirect
	github.com/imdario/mergo v0.3.6 // indirect
	github.com/inconshreveable/mousetrap v1.1.0 // indirect
	github.com/josharian/intern v1.0.0 // indirect
	github.com/json-iterator/go v1.1.12 // indirect
	github.com/leodido/go-urn v1.3.0 // indirect
	github.com/mailru/easyjson v0.7.7 // indirect
	github.com/matttproud/golang_protobuf_extensions/v2 v2.0.0 // indirect
	github.com/mitchellh/mapstructure v1.5.0 // indirect
	github.com/moby/spdystream v0.2.0 // indirect
	github.com/moby/sys/mountinfo v0.6.2 // indirect
	github.com/modern-go/concurrent v0.0.0-20180306012644-bacd9c7ef1dd // indirect
	github.com/modern-go/reflect2 v1.0.2 // indirect
	github.com/munnerz/goautoneg v0.0.0-20191010083416-a7dc8b61c822 // indirect
	github.com/mxk/go-flowrate v0.0.0-20140419014527-cca7078d478f // indirect
	github.com/nxadm/tail v1.4.8 // indirect
	github.com/oklog/ulid v1.3.1 // indirect
	github.com/onsi/ginkgo v1.16.5 // indirect
	github.com/opencontainers/go-digest v1.0.0 // indirect
	github.com/opencontainers/selinux v1.11.0 // indirect
	github.com/opentracing/opentracing-go v1.2.0 // indirect
	github.com/prometheus/client_golang v1.18.0 // indirect
	github.com/prometheus/client_model v0.5.0 // indirect
	github.com/prometheus/common v0.45.0 // indirect
	github.com/prometheus/procfs v0.12.0 // indirect
	github.com/spf13/cobra v1.7.0 // indirect
	github.com/spf13/pflag v1.0.5 // indirect
	github.com/stoewer/go-strcase v1.2.0 // indirect
	go.etcd.io/etcd/api/v3 v3.5.10 // indirect
	go.etcd.io/etcd/client/pkg/v3 v3.5.10 // indirect
	go.etcd.io/etcd/client/v3 v3.5.10 // indirect
	go.mongodb.org/mongo-driver v1.14.0 // indirect
	go.opentelemetry.io/contrib/instrumentation/google.golang.org/grpc/otelgrpc v0.46.0 // indirect
	go.opentelemetry.io/contrib/instrumentation/net/http/otelhttp v0.46.0 // indirect
	go.opentelemetry.io/otel v1.20.0 // indirect
	go.opentelemetry.io/otel/exporters/otlp/otlptrace v1.20.0 // indirect
	go.opentelemetry.io/otel/exporters/otlp/otlptrace/otlptracegrpc v1.20.0 // indirect
	go.opentelemetry.io/otel/metric v1.20.0 // indirect
	go.opentelemetry.io/otel/sdk v1.20.0 // indirect
	go.opentelemetry.io/otel/trace v1.20.0 // indirect
	go.opentelemetry.io/proto/otlp v1.0.0 // indirect
	go.uber.org/multierr v1.11.0 // indirect
	go.uber.org/zap v1.26.0 // indirect
	golang.org/x/crypto v0.18.0 // indirect
	golang.org/x/exp v0.0.0-20220722155223-a9213eeb770e // indirect
<<<<<<< HEAD
	golang.org/x/net v0.19.0 // indirect
	golang.org/x/oauth2 v0.14.0 // indirect
	golang.org/x/sync v0.5.0 // indirect
=======
	golang.org/x/net v0.20.0 // indirect
	golang.org/x/oauth2 v0.16.0 // indirect
	golang.org/x/sync v0.6.0 // indirect
>>>>>>> a4223feb
	golang.org/x/term v0.16.0 // indirect
	golang.org/x/text v0.14.0 // indirect
	golang.org/x/time v0.3.0 // indirect
	golang.org/x/tools v0.17.0 // indirect
	gomodules.xyz/jsonpatch/v2 v2.4.0 // indirect
	google.golang.org/appengine v1.6.8 // indirect
	google.golang.org/genproto v0.0.0-20240123012728-ef4313101c80 // indirect
	google.golang.org/genproto/googleapis/api v0.0.0-20240123012728-ef4313101c80 // indirect
	google.golang.org/genproto/googleapis/rpc v0.0.0-20240123012728-ef4313101c80 // indirect
	google.golang.org/protobuf v1.32.0 // indirect
	gopkg.in/inf.v0 v0.9.1 // indirect
	gopkg.in/natefinch/lumberjack.v2 v2.2.1 // indirect
	gopkg.in/tomb.v1 v1.0.0-20141024135613-dd632973f1e7 // indirect
	gopkg.in/warnings.v0 v0.1.2 // indirect
	gopkg.in/yaml.v2 v2.4.0 // indirect
	gopkg.in/yaml.v3 v3.0.1 // indirect
	k8s.io/apiextensions-apiserver v0.29.2 // indirect
	k8s.io/apiserver v0.29.2 // indirect
	k8s.io/cloud-provider v0.29.2 // indirect
	k8s.io/component-base v0.29.2 // indirect
	k8s.io/component-helpers v0.29.2 // indirect
	k8s.io/controller-manager v0.29.2 // indirect
	k8s.io/kms v0.29.2 // indirect
	k8s.io/kube-openapi v0.0.0-20231010175941-2dd684a91f00 // indirect
	k8s.io/kubectl v0.29.2 // indirect
	k8s.io/kubelet v0.29.2 // indirect
	sigs.k8s.io/apiserver-network-proxy/konnectivity-client v0.29.0 // indirect
	sigs.k8s.io/json v0.0.0-20221116044647-bc3834ca7abd // indirect
	sigs.k8s.io/structured-merge-diff/v4 v4.4.1 // indirect
	sigs.k8s.io/yaml v1.4.0 // indirect
)

replace k8s.io/csi-translation-lib => k8s.io/csi-translation-lib v0.29.2<|MERGE_RESOLUTION|>--- conflicted
+++ resolved
@@ -119,15 +119,9 @@
 	go.uber.org/zap v1.26.0 // indirect
 	golang.org/x/crypto v0.18.0 // indirect
 	golang.org/x/exp v0.0.0-20220722155223-a9213eeb770e // indirect
-<<<<<<< HEAD
-	golang.org/x/net v0.19.0 // indirect
-	golang.org/x/oauth2 v0.14.0 // indirect
-	golang.org/x/sync v0.5.0 // indirect
-=======
 	golang.org/x/net v0.20.0 // indirect
 	golang.org/x/oauth2 v0.16.0 // indirect
 	golang.org/x/sync v0.6.0 // indirect
->>>>>>> a4223feb
 	golang.org/x/term v0.16.0 // indirect
 	golang.org/x/text v0.14.0 // indirect
 	golang.org/x/time v0.3.0 // indirect
