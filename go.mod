module sigs.k8s.io/ibm-powervs-block-csi-driver

<<<<<<< HEAD
go 1.22
=======
go 1.22.0
>>>>>>> fcc5c7b1

require (
	github.com/IBM-Cloud/power-go-client v1.7.0
	github.com/IBM/go-sdk-core/v5 v5.17.4
	github.com/IBM/platform-services-go-sdk v0.65.0
	github.com/container-storage-interface/spec v1.9.0
	github.com/davecgh/go-spew v1.1.1
	github.com/google/go-cmp v0.6.0
	github.com/kubernetes-csi/csi-test v2.2.0+incompatible
	github.com/onsi/ginkgo/v2 v2.19.0
	github.com/onsi/gomega v1.33.1
	go.uber.org/mock v0.4.0
	golang.org/x/sys v0.22.0
	google.golang.org/grpc v1.65.0
	gopkg.in/gcfg.v1 v1.2.3
	k8s.io/api v0.30.3
	k8s.io/apimachinery v0.30.3
	k8s.io/client-go v0.30.3
	k8s.io/klog/v2 v2.130.1
	k8s.io/kubernetes v1.30.3
	k8s.io/mount-utils v0.30.3
	k8s.io/pod-security-admission v0.30.3
	k8s.io/utils v0.0.0-20240711033017-18e509b52bc8
	sigs.k8s.io/controller-runtime v0.18.4
)

require (
	github.com/NYTimes/gziphandler v1.1.1 // indirect
	github.com/antlr/antlr4/runtime/Go/antlr/v4 v4.0.0-20230305170008-8188dc5388df // indirect
	github.com/asaskevich/govalidator v0.0.0-20230301143203-a9d515a09cc2 // indirect
	github.com/beorn7/perks v1.0.1 // indirect
	github.com/blang/semver/v4 v4.0.0 // indirect
	github.com/cenkalti/backoff/v4 v4.3.0 // indirect
	github.com/cespare/xxhash/v2 v2.3.0 // indirect
	github.com/coreos/go-semver v0.3.1 // indirect
	github.com/coreos/go-systemd/v22 v22.5.0 // indirect
	github.com/distribution/reference v0.6.0 // indirect
	github.com/emicklei/go-restful/v3 v3.12.1 // indirect
	github.com/evanphx/json-patch v5.9.0+incompatible // indirect
	github.com/evanphx/json-patch/v5 v5.9.0 // indirect
	github.com/felixge/httpsnoop v1.0.4 // indirect
	github.com/fsnotify/fsnotify v1.7.0 // indirect
	github.com/gabriel-vasile/mimetype v1.4.3 // indirect
	github.com/go-logr/logr v1.4.2 // indirect
	github.com/go-logr/stdr v1.2.2 // indirect
	github.com/go-logr/zapr v1.3.0 // indirect
	github.com/go-openapi/analysis v0.21.5 // indirect
	github.com/go-openapi/errors v0.21.0 // indirect
	github.com/go-openapi/jsonpointer v0.21.0 // indirect
	github.com/go-openapi/jsonreference v0.21.0 // indirect
	github.com/go-openapi/loads v0.21.3 // indirect
	github.com/go-openapi/runtime v0.26.2 // indirect
	github.com/go-openapi/spec v0.20.12 // indirect
	github.com/go-openapi/strfmt v0.22.1 // indirect
	github.com/go-openapi/swag v0.23.0 // indirect
	github.com/go-openapi/validate v0.22.4 // indirect
	github.com/go-playground/locales v0.14.1 // indirect
	github.com/go-playground/universal-translator v0.18.1 // indirect
	github.com/go-playground/validator/v10 v10.19.0 // indirect
	github.com/go-task/slim-sprig/v3 v3.0.0 // indirect
	github.com/gogo/protobuf v1.3.2 // indirect
	github.com/golang/groupcache v0.0.0-20210331224755-41bb18bfe9da // indirect
	github.com/golang/protobuf v1.5.4 // indirect
	github.com/google/cel-go v0.17.8 // indirect
	github.com/google/gnostic-models v0.6.8 // indirect
	github.com/google/gofuzz v1.2.0 // indirect
	github.com/google/pprof v0.0.0-20240711041743-f6c9dda6c6da // indirect
	github.com/google/uuid v1.6.0 // indirect
	github.com/gorilla/websocket v1.5.3 // indirect
	github.com/grpc-ecosystem/go-grpc-prometheus v1.2.0 // indirect
	github.com/grpc-ecosystem/grpc-gateway/v2 v2.20.0 // indirect
	github.com/hashicorp/go-cleanhttp v0.5.2 // indirect
	github.com/hashicorp/go-retryablehttp v0.7.7 // indirect
	github.com/imdario/mergo v0.3.16 // indirect
	github.com/inconshreveable/mousetrap v1.1.0 // indirect
	github.com/josharian/intern v1.0.0 // indirect
	github.com/json-iterator/go v1.1.12 // indirect
	github.com/leodido/go-urn v1.4.0 // indirect
	github.com/mailru/easyjson v0.7.7 // indirect
	github.com/matttproud/golang_protobuf_extensions v1.0.4 // indirect
	github.com/mitchellh/mapstructure v1.5.0 // indirect
	github.com/moby/spdystream v0.4.0 // indirect
	github.com/moby/sys/mountinfo v0.7.2 // indirect
	github.com/modern-go/concurrent v0.0.0-20180306012644-bacd9c7ef1dd // indirect
	github.com/modern-go/reflect2 v1.0.2 // indirect
	github.com/munnerz/goautoneg v0.0.0-20191010083416-a7dc8b61c822 // indirect
	github.com/mxk/go-flowrate v0.0.0-20140419014527-cca7078d478f // indirect
	github.com/nxadm/tail v1.4.8 // indirect
	github.com/oklog/ulid v1.3.1 // indirect
	github.com/onsi/ginkgo v1.16.5 // indirect
	github.com/opencontainers/go-digest v1.0.0 // indirect
	github.com/opencontainers/selinux v1.11.0 // indirect
	github.com/opentracing/opentracing-go v1.2.0 // indirect
	github.com/pkg/errors v0.9.1 // indirect
	github.com/prometheus/client_golang v1.17.0 // indirect
	github.com/prometheus/client_model v0.6.1 // indirect
	github.com/prometheus/common v0.44.0 // indirect
	github.com/prometheus/procfs v0.15.1 // indirect
	github.com/spf13/cobra v1.8.1 // indirect
	github.com/spf13/pflag v1.0.5 // indirect
	github.com/stoewer/go-strcase v1.3.0 // indirect
	go.etcd.io/etcd/api/v3 v3.5.14 // indirect
	go.etcd.io/etcd/client/pkg/v3 v3.5.14 // indirect
	go.etcd.io/etcd/client/v3 v3.5.14 // indirect
	go.mongodb.org/mongo-driver v1.14.0 // indirect
	go.opentelemetry.io/contrib/instrumentation/google.golang.org/grpc/otelgrpc v0.53.0 // indirect
	go.opentelemetry.io/contrib/instrumentation/net/http/otelhttp v0.53.0 // indirect
	go.opentelemetry.io/otel v1.28.0 // indirect
	go.opentelemetry.io/otel/exporters/otlp/otlptrace v1.28.0 // indirect
	go.opentelemetry.io/otel/exporters/otlp/otlptrace/otlptracegrpc v1.28.0 // indirect
	go.opentelemetry.io/otel/metric v1.28.0 // indirect
	go.opentelemetry.io/otel/sdk v1.28.0 // indirect
	go.opentelemetry.io/otel/trace v1.28.0 // indirect
	go.opentelemetry.io/proto/otlp v1.3.1 // indirect
	go.uber.org/multierr v1.11.0 // indirect
	go.uber.org/zap v1.27.0 // indirect
	golang.org/x/crypto v0.25.0 // indirect
	golang.org/x/exp v0.0.0-20240716175740-e3f259677ff7 // indirect
	golang.org/x/net v0.27.0 // indirect
	golang.org/x/oauth2 v0.21.0 // indirect
	golang.org/x/sync v0.7.0 // indirect
	golang.org/x/term v0.22.0 // indirect
	golang.org/x/text v0.16.0 // indirect
	golang.org/x/time v0.5.0 // indirect
	golang.org/x/tools v0.23.0 // indirect
	gomodules.xyz/jsonpatch/v2 v2.4.0 // indirect
	google.golang.org/genproto v0.0.0-20240227224415-6ceb2ff114de // indirect
	google.golang.org/genproto/googleapis/api v0.0.0-20240711142825-46eb208f015d // indirect
	google.golang.org/genproto/googleapis/rpc v0.0.0-20240711142825-46eb208f015d // indirect
	google.golang.org/protobuf v1.34.2 // indirect
	gopkg.in/inf.v0 v0.9.1 // indirect
	gopkg.in/natefinch/lumberjack.v2 v2.2.1 // indirect
	gopkg.in/tomb.v1 v1.0.0-20141024135613-dd632973f1e7 // indirect
	gopkg.in/warnings.v0 v0.1.2 // indirect
	gopkg.in/yaml.v2 v2.4.0 // indirect
	gopkg.in/yaml.v3 v3.0.1 // indirect
	k8s.io/apiextensions-apiserver v0.30.3 // indirect
	k8s.io/apiserver v0.30.3 // indirect
	k8s.io/cloud-provider v0.30.3 // indirect
	k8s.io/component-base v0.30.3 // indirect
	k8s.io/component-helpers v0.30.3 // indirect
	k8s.io/controller-manager v0.30.3 // indirect
	k8s.io/kms v0.30.3 // indirect
	k8s.io/kube-openapi v0.0.0-20240709000822-3c01b740850f // indirect
	k8s.io/kubectl v0.30.3 // indirect
	k8s.io/kubelet v0.30.3 // indirect
	sigs.k8s.io/apiserver-network-proxy/konnectivity-client v0.30.3 // indirect
	sigs.k8s.io/json v0.0.0-20221116044647-bc3834ca7abd // indirect
	sigs.k8s.io/structured-merge-diff/v4 v4.4.1 // indirect
	sigs.k8s.io/yaml v1.4.0 // indirect
)

replace k8s.io/csi-translation-lib => k8s.io/csi-translation-lib v0.30.3<|MERGE_RESOLUTION|>--- conflicted
+++ resolved
@@ -1,10 +1,6 @@
 module sigs.k8s.io/ibm-powervs-block-csi-driver
 
-<<<<<<< HEAD
-go 1.22
-=======
 go 1.22.0
->>>>>>> fcc5c7b1
 
 require (
 	github.com/IBM-Cloud/power-go-client v1.7.0
